/*
 * SimMount.cpp -- simulated mount implementation
 *
 * (c) 2014 Prof Dr Andreas Mueller, Hochschule Rapperswil
 */
#include <SimMount.h>

using namespace astro::device;

namespace astro {
namespace camera {
namespace simulator {

/**
 * \brief Construct a simulated mount
 *
 * \param locator	common simulated locator
 */
SimMount::SimMount(SimLocator& locator) 
	 : Mount(DeviceName("mount:simulator/mount")), _locator(locator) {
	debug(LOG_DEBUG, DEBUG_LOG, 0, "constructing simulated mount");
	_when = 0;
	_direction = _target;
}

const static double _movetime = 10;

/**
 * \param update the state variables
 */
void	SimMount::updateState() {
	std::unique_lock<std::recursive_mutex>	lock(_mutex);
	if (_when > 0) {
		double	now = Timer::gettime();
		if (now > _when) {
			_when = 0;
			_direction = _target;
		}
	}
}

/**
 * \brief Determine the state of the mount
 */
Mount::state_type	SimMount::state() {
	std::unique_lock<std::recursive_mutex>	lock(_mutex);
	updateState();
	if (_when > 0) {
		return Mount::GOTO;
	}
	return Mount::TRACKING;
}

/**
 * \brief Compute the direction the mount is currently pointing
 */
RaDec	SimMount::direction() {
	updateState();
	if (_when <= 0) {
		return _direction;
	}
	// perform interpolation between _direction and target
	double	_now = Timer::gettime();
	double	t = (_when - _now) / _movetime;
	return _target * (1 - t) + _direction * t;
}

/**
 * \brief Get the direction into which the mount is pointing
 */
RaDec	SimMount::getRaDec() {
	return direction();
}

/**
 * \brief Get the azimuth and altitude 
 *
 * This method always throws an exception to indicate that the simulated
 * mount does not know about azimuth and altitude
 */
AzmAlt	SimMount::getAzmAlt() {
	debug(LOG_ERR, DEBUG_LOG, 0, "cannot get AzmAlt");
	throw std::runtime_error("cannot get AzmAlt");
}

/**
 * \brief Move to a new position in right ascension and declination
 *
 * We should make this dynamic so that the simulated mount takes some
 * time to move to the new position
 *
 * \param radec		new coordinates
 */
void	SimMount::Goto(const RaDec& radec) {
	std::unique_lock<std::recursive_mutex>	lock(_mutex);
	_direction = direction();
	_when = Timer::gettime() + _movetime;
	_target = radec;
}

/**
 * \brief Move to a new position in azimuth and altitude
 *
 * This method always throws an exception to indicate that the simulated
 * mount does not understand altitude and azimuth
 */
void	SimMount::Goto(const AzmAlt& /* azmalt */) {
	debug(LOG_ERR, DEBUG_LOG, 0, "cannot get AzmAlt");
	throw std::runtime_error("cannot goto AzmAlt");
}

#if 0
<<<<<<< HEAD
=======
// XXX this is currently not used as the base class method is good
// XXX enough for present purposes
>>>>>>> 1d9bee27
/**
 * \brief Find out whether the mount is on the east or west
 *
 * This method uses the hour angle to decide on which side the telescope
 * is located
 */
bool	SimMount::telescopePositionEast() {
	std::unique_lock<std::recursive_mutex>	lock(_mutex);
}
#endif

/**
 * \brief Cancel movement
 *
 * This method is not implemented
 */
void	SimMount::cancel() {
	std::unique_lock<std::recursive_mutex>	lock(_mutex);
	_when = 0;
	_target = _direction;
}

} // namespace simulator
} // namespace camera
} // namespace astro<|MERGE_RESOLUTION|>--- conflicted
+++ resolved
@@ -110,11 +110,8 @@
 }
 
 #if 0
-<<<<<<< HEAD
-=======
 // XXX this is currently not used as the base class method is good
 // XXX enough for present purposes
->>>>>>> 1d9bee27
 /**
  * \brief Find out whether the mount is on the east or west
  *
