--- conflicted
+++ resolved
@@ -1,11 +1,8 @@
 ChangeLog for the Astro project.
 
 20200117:
-<<<<<<< HEAD
 	* addd USE_SYSTEMD conditional
-=======
 	* add getent script
->>>>>>> 33ad96d7
 
 20200116:
 	* create an analysis image in the StarTracker
