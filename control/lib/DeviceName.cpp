/*
 * DeviceName.cpp -- An abstraction for device names
 *
 * (c) 2013 Prof Dr Andreas Mueller, Hochschule Rapperswil
 */
#include <AstroDevice.h>
#include <AstroFormat.h>
#include <AstroUtils.h>
#include <AstroDebug.h>
<<<<<<< HEAD
#include <algorithm>
#include <stdexcept>
=======
#include <stdexcept>
#include <algorithm>
>>>>>>> 9bbb4f7f

namespace astro {

DeviceName::DeviceName(const std::string& name) {
	// parse the device URL
	std::string::size_type	pos = name.find(":");
	_type = string2type(name.substr(0, pos));
	std::string	path = name.substr(pos + 1);
	debug(LOG_DEBUG, DEBUG_LOG, 0, "path: %s", path.c_str());
	split<DeviceName>(path, "/", *this);
}

DeviceName::DeviceName(const std::string& modulename,
	const std::string& unitname) : _type(Camera) {
	push_back(modulename);
	push_back(unitname);
}

DeviceName::DeviceName(const device_type& type,
	const std::vector<std::string>& components)
	: _type(type) {
	std::copy(components.begin(), components.end(), back_inserter(*this));
}

DeviceName::DeviceName(const DeviceName& name, const device_type& type,
	const std::string& unitname) : _type(type) {
	std::copy(name.begin(), name.end(), back_inserter(*this));
	push_back(unitname);
}

DeviceName::DeviceName(const DeviceName& other)
	: std::vector<std::string>(other), _type(other.type()) {
}

const std::string&	DeviceName::modulename() const {
	return this->front();
}

const std::string&	DeviceName::unitname() const {
	return this->back();
}

std::string	DeviceName::name() const {
	Concatenator	c("/");
	std::for_each(++begin(), end(), c);
	return c;
}

/**
 * \brief Type conversion from name to type code
 */
#define	Ntypes	6
static std::string	typenames[Ntypes] = {
	"camera",
	"ccd",
	"cooler",
	"filterwheel",
	"guiderport",
	"focuser"
};
static DeviceName::device_type	typecode[Ntypes] = {
	DeviceName::Camera,
	DeviceName::Ccd,
	DeviceName::Cooler,
	DeviceName::Filterwheel,
	DeviceName::Guiderport,
	DeviceName::Focuser
};

DeviceName::device_type	DeviceName::string2type(const std::string& name) {
	for (int i = 0; i < Ntypes; i++) {
		if (typenames[i] == name) {
			debug(LOG_DEBUG, DEBUG_LOG, 0, "type %s mapped to %d",
				name.c_str(), i);
			return typecode[i];
		}
	}
	debug(LOG_ERR, DEBUG_LOG, 0, "type '%s' not found", name.c_str());
	throw std::runtime_error("type not found");
}

/**
 * \brief Type field conversion from type code to string
 */
std::string	DeviceName::type2string(const device_type& type) {
	for (int i = 0; i < Ntypes; i++) {
		if (typecode[i] == type) {
			return std::string(typenames[i]);
		}
	}
	debug(LOG_ERR, DEBUG_LOG, 0, "typecode '%d' not found", type);
	throw std::runtime_error("type code not found");
}

std::string	DeviceName::typestring() const {
	return DeviceName::type2string(type());
}

void	DeviceName::typestring(const std::string& t) {
	type(DeviceName::string2type(t));
}

bool	DeviceName::hasType(const device_type& t) const {
	return _type == t;
}

DeviceName::operator std::string() const {
	return typestring() + ":" + Concatenator::concat(*this, "/");
}

class comparator {
public:
	bool	operator()(const std::string& a, const std::string& b) const;
};

bool	DeviceName::operator==(const DeviceName& other) const {
	if (type() != other.type()) {
		return false;
	}
	if (size() != other.size()) {
		return false;
	}
	return std::equal(begin(), end(), other.begin());
}

bool	DeviceName::operator!=(const DeviceName& other) const {
	return !(*this == other);
}

bool	DeviceName::operator<(const DeviceName& other) const {
	if (type() < other.type()) {
		return true;
	}
	if (type() == other.type()) {
		return lexicographical_compare(begin(), end(),
						other.begin(), other.end());
	}
	return false;
}

std::ostream&	operator<<(std::ostream& out, const DeviceName& name) {
	return out << (std::string)name;
}

DeviceName	DeviceName::parent(const DeviceName::device_type& devicetype) const {
	DeviceName	result(*this);
	const_iterator	i = begin();
	int	j = 0;
	while (j++ < size()) {
		i++;
	}
	result.erase(i);
	result.type(devicetype);
	return result;
}

} // namespace astro<|MERGE_RESOLUTION|>--- conflicted
+++ resolved
@@ -7,13 +7,8 @@
 #include <AstroFormat.h>
 #include <AstroUtils.h>
 #include <AstroDebug.h>
-<<<<<<< HEAD
-#include <algorithm>
-#include <stdexcept>
-=======
 #include <stdexcept>
 #include <algorithm>
->>>>>>> 9bbb4f7f
 
 namespace astro {
 
