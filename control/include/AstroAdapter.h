/*
 * AstroAdapter.h -- a collection of adapters
 *
 * (c) 2013 Prof Dr Andreas Mueller, Hochschule Rapperswil
 */
#ifndef _AstroAdapter_h
#define _AstroAdapter_h

#include <AstroImage.h>
#include <AstroMask.h>
#include <AstroDebug.h>

using namespace astro::image;

namespace astro {
namespace adapter {

//////////////////////////////////////////////////////////////////////
// Identity adapter
//////////////////////////////////////////////////////////////////////
template<typename Pixel>
class IdentityAdapter : public ConstImageAdapter<Pixel> {
	const ConstImageAdapter<Pixel>&	_image;
public:
	IdentityAdapter(const ConstImageAdapter<Pixel>& image)
		: ConstImageAdapter<Pixel>(image.getSize()), _image(image) {
	}
	virtual const Pixel	pixel(unsigned int x, unsigned int y) const {
		return _image.pixel(x, y);
	}
};

//////////////////////////////////////////////////////////////////////
// Accessing Subrectangles of an Image
//////////////////////////////////////////////////////////////////////

/**
 * \brief Adapter for a subimage
 *
 * This adapter allows to treat a subrectangle of an image just as if it
 * were the image itself, except that the image cannot be changed.
 */
template<typename Pixel>
class WindowAdapter : public ConstImageAdapter<Pixel> {
	const ConstImageAdapter<Pixel>&	image;
	ImageRectangle	frame;
public:
	WindowAdapter(const ConstImageAdapter<Pixel>& image, const ImageRectangle& frame);
	
	virtual const Pixel	pixel(unsigned int x, unsigned int y) const;
};

/**
 * \brief Construct a subimage adapter
 */
template<typename Pixel>
WindowAdapter<Pixel>::WindowAdapter(const ConstImageAdapter<Pixel>& _image,
	const ImageRectangle& _frame)
	: ConstImageAdapter<Pixel>(_frame.size()),
	  image(_image), frame(_frame) {
}

/**
 * \bief Access pixel inside the subwindow
 */
template<typename Pixel>
const Pixel	WindowAdapter<Pixel>::pixel(unsigned int x, unsigned int y) const {
	return	image.pixel(frame.origin().x() + x, frame.origin().y() + y);
}

//////////////////////////////////////////////////////////////////////
// Converting Pixel values
//////////////////////////////////////////////////////////////////////
/**
 * \brief Adapter to subimage with implied pixel type conversion
 */
template<typename TargetPixel, typename SourcePixel>
class ConvertingAdapter : public ConstImageAdapter<TargetPixel> {
	const ConstImageAdapter<SourcePixel>&	 image;
public:
	ConvertingAdapter(const ConstImageAdapter<SourcePixel>& image);
	virtual const TargetPixel	pixel(unsigned int x, unsigned int y) const;
};

template<typename TargetPixel, typename SourcePixel>
ConvertingAdapter<TargetPixel, SourcePixel>::ConvertingAdapter(
	const ConstImageAdapter<SourcePixel>& _image)
	: ConstImageAdapter<TargetPixel>(_image.getSize()), image(_image) {
}

template<typename TargetPixel, typename SourcePixel>
const TargetPixel	ConvertingAdapter<TargetPixel, SourcePixel>::pixel(unsigned int x, unsigned int y) const {
	const SourcePixel	t = image.pixel(x, y);
	// convert to Pixel type
	TargetPixel	p(t);
	return p;
}

//////////////////////////////////////////////////////////////////////
// Adapter for access to a subgrid
//////////////////////////////////////////////////////////////////////

/**
 * \brief Adapter to a subgrid
 */
template<typename Pixel>
class ConstSubgridAdapter : public ConstImageAdapter<Pixel> {
	const ConstImageAdapter<Pixel>&	image;
	Subgrid	subgrid;
public:
	ConstSubgridAdapter(const ConstImageAdapter<Pixel>& image,
		const Subgrid& subgrid);
	virtual const Pixel	pixel(unsigned int x, unsigned int y) const;
};

template<typename Pixel>
ConstSubgridAdapter<Pixel>::ConstSubgridAdapter(
	const ConstImageAdapter<Pixel>& _image, const Subgrid& _subgrid)
	: ConstImageAdapter<Pixel>(ImageSize(
		(_image.getSize().width() - _subgrid.origin.x())
			/ _subgrid.stepsize.width(),
		(_image.getSize().height() - _subgrid.origin.y())
			/ _subgrid.stepsize.height())
	), image(_image), subgrid(_subgrid) {
}
	
template<typename Pixel>
const Pixel	ConstSubgridAdapter<Pixel>::pixel(unsigned int x,
			unsigned int y) const {
	return image.pixel(subgrid.x(x), subgrid.y(y));
}

/**
 * \brief Mutable adapter to a subgrid
 */
template<typename Pixel>
class SubgridAdapter : public ImageAdapter<Pixel> {
	ImageAdapter<Pixel>&	image;
	Subgrid	subgrid;
public:
	SubgridAdapter(ImageAdapter<Pixel>& image,
		const Subgrid& subgrid);
	virtual const Pixel	pixel(unsigned int x, unsigned int y) const;
	virtual Pixel&	pixel(unsigned int x, unsigned int y);
};

template<typename Pixel>
SubgridAdapter<Pixel>::SubgridAdapter(
	ImageAdapter<Pixel>& _image, const Subgrid& _subgrid)
	: ImageAdapter<Pixel>(ImageSize(
		(_image.getSize().width() - _subgrid.origin.x())
			/ _subgrid.stepsize.width(),
		(_image.getSize().height() - _subgrid.origin.y())
			/ _subgrid.stepsize.height())
	), image(_image), subgrid(_subgrid) {
}
	
template<typename Pixel>
const Pixel	SubgridAdapter<Pixel>::pixel(unsigned int x,
			unsigned int y) const {
	return image.pixel(subgrid.x(x), subgrid.y(y));
}

template<typename Pixel>
Pixel&	SubgridAdapter<Pixel>::pixel(unsigned int x, unsigned int y) {
	return image.pixel(subgrid.x(x), subgrid.y(y));
}

//////////////////////////////////////////////////////////////////////
// Adapter for arithmetic operations
//////////////////////////////////////////////////////////////////////

/**
 * \brief Base class for arithmetic operation adapters
 */ 
template<typename Pixel>
class ArithmeticAdapter : public ConstImageAdapter<double> {
protected:
	const ConstImageAdapter<Pixel>&	operand1;
	const ConstImageAdapter<Pixel>&	operand2;
public:
	ArithmeticAdapter(const ConstImageAdapter<Pixel>& summand1,
		const ConstImageAdapter<Pixel>& summand2);
};

/**
 * \brief Constructor
 *
 * The constructor verifies that the two operands have the same size
 */
template<typename Pixel>
ArithmeticAdapter<Pixel>::ArithmeticAdapter(
	const ConstImageAdapter<Pixel>& _operand1,
	const ConstImageAdapter<Pixel>& _operand2)
	: ConstImageAdapter<Pixel>(_operand1.getSize()),
	  operand1(_operand1), operand2(_operand2) {
	// verify that the two operands have the same size
	if (operand1.getSize() != operand2.getSize()) {
		throw std::runtime_error("summand size does not match");
	}
}

/**
 * \brief Add adapter
 *
 * Can be used to add two Images
 */
template<typename Pixel>
class AddAdapter : public ArithmeticAdapter<Pixel> {
public:
	AddAdapter(const ConstImageAdapter<Pixel>& summand1,
		const ConstImageAdapter<Pixel>& summand2);
	virtual const double	pixel(unsigned int x, unsigned int y) const;
};

/**
 * \brief Construct an addition adapter
 */
template<typename Pixel>
AddAdapter<Pixel>::AddAdapter(const ConstImageAdapter<Pixel>& summand1,
		const ConstImageAdapter<Pixel>& summand2)
	: ArithmeticAdapter<Pixel>(summand1, summand2) {
}

/**
 * \brief Perform the addition
 */
template<typename Pixel>
const double	AddAdapter<Pixel>::pixel(unsigned int x, unsigned int y) const {
	double	result = 0;
	result += ArithmeticAdapter<Pixel>::operand1.pixel(x, y);
	result += ArithmeticAdapter<Pixel>::operand2.pixel(x, y);
	return result;
}

template<typename Pixel>
class MultiplyAdapter : public ArithmeticAdapter<Pixel> {
public:
	MultiplyAdapter(const ConstImageAdapter<Pixel>& summand1,
		const ConstImageAdapter<Pixel>& summand2);
	virtual const double	pixel(unsigned int x, unsigned int y) const;
};

template<typename Pixel>
MultiplyAdapter<Pixel>::MultiplyAdapter(
		const ConstImageAdapter<Pixel>& operand1,
		const ConstImageAdapter<Pixel>& operand2)
	: ArithmeticAdapter<Pixel>(operand1, operand2) {
}

template<typename Pixel>
const double	MultiplyAdapter<Pixel>::pixel(unsigned int x, unsigned int y) const {
	double	result = 1;
	result *= ArithmeticAdapter<Pixel>::operand1.pixel(x, y);
	result *= ArithmeticAdapter<Pixel>::operand2.pixel(x, y);
	return result;
}

//////////////////////////////////////////////////////////////////////
// Adapter to compute the Laplacian of an image
//////////////////////////////////////////////////////////////////////
/**
 * \brief Adapter that computes the image Laplacian
 *
 * The Laplacian is used to compute a figure of merit for the focus of an image.
 * There the value if the laplacian is multiplied with the image value
 * at the same point, and everything is integrated. 
 */
template<typename Pixel>
class LaplacianAdapter : public ConstImageAdapter<double> {
	const ConstImageAdapter<Pixel>& image;
	bool	diagonal;
	double	scale;
public:
	LaplacianAdapter(const ConstImageAdapter<Pixel>& image,
		bool diagonal = false);
	const double	pixel(unsigned int x, unsigned int y) const;
};

/**
 * \brief Construct a Laplacian Adapter
 */
template<typename Pixel>
LaplacianAdapter<Pixel>::LaplacianAdapter(
	const ConstImageAdapter<Pixel>& _image, bool _diagonal)
	: ConstImageAdapter<double>(_image.getSize()),
	  image(_image), diagonal(_diagonal) {
	if (diagonal) {
		scale = sqrt(2);
	} else {
		scale = 1;
	}
}

/**
 * \brief compute the Laplacian at a given point
 *
 * Note the special treatement of the points at the boundary. In many cases
 * it will be advantegous to apply a mask to the image so that boundary
 * artefacts do not misrepresent e.g. the focus.
 */
template<typename Pixel>
const double	LaplacianAdapter<Pixel>::pixel(unsigned int x, unsigned int y)
			const {
	double	result = 0;
	int	counter = 0;
	if (diagonal) {
		if ((x > 0) && (x < adaptersize.width() - 1) &&
			(y > 0) && (y < adaptersize.height() - 1)) {
			result += image.pixel(x - 1, y - 1);
			result += image.pixel(x + 1, y - 1);
			result += image.pixel(x - 1, y + 1);
			result += image.pixel(x + 1, y + 1);
			counter += 4;
		}
	} else {
		if ((x > 0) && (x < adaptersize.width() - 1)) {
			result += image.pixel(x - 1, y);
			result += image.pixel(x + 1, y);
			counter += 2;
		}
		if ((y > 0) && (y < adaptersize.height() - 1)) {
			result += image.pixel(x, y - 1);
			result += image.pixel(x, y + 1);
			counter += 2;
		}
	}
	if (counter == 0) {
		return 0;
	}
	double	center = image.pixel(x, y);
	result -= counter * center;
	return result / (scale * counter);
}

//////////////////////////////////////////////////////////////////////
// Focus Figure of merit adapter for 
//////////////////////////////////////////////////////////////////////
template<typename Pixel>
class FocusFOMAdapter : public ConstImageAdapter<double> {
	LaplacianAdapter<Pixel>	laplacian;
	ConvertingAdapter<double, Pixel>	converting;
	MultiplyAdapter<double>	multiply;
public:
	FocusFOMAdapter(const ConstImageAdapter<Pixel>& image,
		bool diagonal = false);
	const double	pixel(unsigned int x, unsigned int y) const;
};

template<typename Pixel>
FocusFOMAdapter<Pixel>::FocusFOMAdapter(const ConstImageAdapter<Pixel>& _image,
	bool diagonal)
	: ConstImageAdapter<double>(ImageSize(_image.getSize().width() - 2,
		_image.getSize().height() - 2)),
	  laplacian(_image, diagonal),
	  converting(_image),
	  multiply(laplacian, converting) {
}

template<typename Pixel>
const double FocusFOMAdapter<Pixel>::pixel(unsigned int x, unsigned int y) const {
	return -multiply.pixel(x + 1, y + 1);
}

//////////////////////////////////////////////////////////////////////
// Adapter that applies a masking function to an image
//////////////////////////////////////////////////////////////////////
template<typename Pixel>
class MaskingAdapter : public ConstImageAdapter<Pixel> {
	const ConstImageAdapter<Pixel>&	image;
	const MaskingFunction&	maskingfunction;
public:
	MaskingAdapter(const ConstImageAdapter<Pixel>& image,
		const MaskingFunction& maskingfunction);
	virtual const Pixel	pixel(unsigned int x, unsigned int y) const;
};

template<typename Pixel>
MaskingAdapter<Pixel>::MaskingAdapter(const ConstImageAdapter<Pixel>& _image,
	const MaskingFunction& _maskingfunction)
	: ConstImageAdapter<Pixel>(image.getSize()),
	  image(_image), maskingfunction(_maskingfunction) {
}

template<typename Pixel>
const Pixel	MaskingAdapter<Pixel>::pixel(unsigned int x, unsigned int y) const {
	Pixel	v = image.pixel(x, y);
	double m = maskingfunction(x, y);
	v *= m;
	return v;
}

//////////////////////////////////////////////////////////////////////
// Caching adapter
//////////////////////////////////////////////////////////////////////
template<typename Pixel>
class CachingAdapter : public ConstImageAdapter<Pixel> {
	const ConstImageAdapter<Pixel>&	image;
	bool	tags[];
	Pixel	values[];
public:
	CachingAdapter(const ConstImageAdapter<Pixel>& image);
	~CachingAdapter();
	virtual const Pixel	pixel(unsigned int x, unsigned int y) const;
};

template<typename Pixel>
CachingAdapter<Pixel>::CachingAdapter(const ConstImageAdapter<Pixel>& _image)
	: ConstImageAdapter<Pixel>(_image.getSize()), image(_image) {
	size_t	pixels = image.getSize().pixels;
	tags = new bool[pixels];
	for (unsigned int i = 0; i < pixels; i++) {
		tags[i] = false;
	}
	values = new Pixel[pixels];
}

template<typename Pixel>
CachingAdapter<Pixel>::~CachingAdapter() {
	delete[] tags;
	delete[] values;
}

template<typename Pixel>
const Pixel	CachingAdapter<Pixel>::pixel(unsigned int x, unsigned int y) const {
	// check if a cached value is available
	unsigned int	offset = ConstImageAdapter<Pixel>::adaptersize.offset(x, y);
	if (tags[offset]) {
		return values[offset];
	}
	tags[offset] = true;
	values[offset] = image.pixel(x, y);
	return values[offset];
}

//////////////////////////////////////////////////////////////////////
// Up/Downsampling adapters
//////////////////////////////////////////////////////////////////////
template<typename Pixel>
class DownSamplingAdapter : public ConstImageAdapter<Pixel> {
	const ConstImageAdapter<Pixel>&	image;
	ImageSize	sampling;
	double	*weights;
	unsigned int	volume;
public:
	DownSamplingAdapter(const ConstImageAdapter<Pixel>& image,
		const ImageSize& sampling);
	virtual	~DownSamplingAdapter();
	const Pixel	pixel(unsigned int x, unsigned int y) const;
};

template<typename Pixel>
DownSamplingAdapter<Pixel>::DownSamplingAdapter(
	const ConstImageAdapter<Pixel>& _image, const ImageSize& _sampling)
	: ConstImageAdapter<Pixel>(
		ImageSize(_image.getSize().width() / _sampling.width(),
			_image.getSize().height() / _sampling.height())),
	  image(_image), sampling(_sampling) {
	volume = sampling.width() * sampling.height();
	weights = new double[volume];
	weights[0] = 1./volume;
	for (unsigned int index = 0; index < volume; index++) {
		weights[index] = 1./volume;
	}
}

template<typename Pixel>
DownSamplingAdapter<Pixel>::~DownSamplingAdapter() {
	delete[] weights;
}

template<typename Pixel>
const Pixel	DownSamplingAdapter<Pixel>::pixel(unsigned int x,
	unsigned int y) const {
	unsigned int	originx = x * sampling.width();
	unsigned int	originy = y * sampling.height();
	Pixel	pixels[volume];
	unsigned int	index = 0;
	for (unsigned int dx = 0; dx < sampling.width(); dx++) {
		for (unsigned int dy = 0; dy < sampling.height(); dy++) {
			pixels[index++]
				= image.pixel(originx + dx, originy + dy);
		}
	}
	return weighted_sum(index, weights, pixels);
}

ImagePtr	downsample(ImagePtr image, const ImageSize& sampling);

template<typename Pixel>
class UpSamplingAdapter : public ConstImageAdapter<Pixel> {
	const ConstImageAdapter<Pixel>&	image;
	ImageSize	sampling;
public:
	UpSamplingAdapter(const ConstImageAdapter<Pixel>& image,
		const ImageSize& sampling);
	const Pixel	pixel(unsigned int x, unsigned int y) const;
};

template<typename Pixel>
UpSamplingAdapter<Pixel>::UpSamplingAdapter(
	const ConstImageAdapter<Pixel>& _image, const ImageSize& _sampling)
	: ConstImageAdapter<Pixel>(
		ImageSize(_image.getSize().width() * _sampling.width(),
			_image.getSize().height() * _sampling.height())),
	  image(_image), sampling(_sampling) {
}

template<typename Pixel>
const Pixel	UpSamplingAdapter<Pixel>::pixel(unsigned int x,
	unsigned int y) const {
	return image.pixel(x / sampling.width(), y / sampling.height());
}

ImagePtr	upsample(ImagePtr image, const ImageSize& sampling);

//////////////////////////////////////////////////////////////////////
// Luminance Adapter
//////////////////////////////////////////////////////////////////////
template<typename Pixel, typename T>
class LuminanceAdapter : public ConstImageAdapter<T> {
	const ConstImageAdapter<Pixel>&	image;
public:
	LuminanceAdapter(const ConstImageAdapter<Pixel>& image);
	const T	pixel(unsigned int x, unsigned int y) const;
};

template<typename Pixel, typename T>
LuminanceAdapter<Pixel, T>::LuminanceAdapter(
	const ConstImageAdapter<Pixel>& _image)
	: ConstImageAdapter<T>(_image.getSize()), image(_image) {
}

template<typename Pixel, typename T>
const T	LuminanceAdapter<Pixel, T>::pixel(unsigned int x,
			unsigned int y) const {
	T	v = luminance(image.pixel(x, y));
	return v;
}

//////////////////////////////////////////////////////////////////////
// Rescaling adapter
//////////////////////////////////////////////////////////////////////
template<typename Pixel>
class RescalingAdapter : public ConstImageAdapter<Pixel> {
	const ConstImageAdapter<Pixel>&	image;
	double	minpixel;
	double	scale;
	Pixel	zero;
public:
	RescalingAdapter(const ConstImageAdapter<Pixel>& image,
		double _minpixel, double scale);
	virtual const Pixel	pixel(unsigned int x, unsigned int y) const;
};

template<typename Pixel>
RescalingAdapter<Pixel>::RescalingAdapter(const ConstImageAdapter<Pixel>& _image,
		double _minpixel, double _scale)
		: ConstImageAdapter<Pixel>(_image.getSize()), image(_image),
		  minpixel(_minpixel), scale(_scale), zero(minpixel) {
}

template<typename Pixel>
const Pixel	RescalingAdapter<Pixel>::pixel(unsigned int x, unsigned int y)
	const {
	return (image.pixel(x, y) - zero) * scale;
}

//////////////////////////////////////////////////////////////////////
// PixelValue adapter, works for any image and returns float or double
// result types
//////////////////////////////////////////////////////////////////////
template<typename Pixel>
class ConstPixelValueAdapter : public ConstImageAdapter<Pixel> {
	const Image<unsigned char>	*byteimage;
	const Image<unsigned short>	*shortimage;
	const Image<unsigned int>	*intimage;
	const Image<unsigned long>	*longimage;
	const Image<float>		*floatimage;
	const Image<double>		*doubleimage;
public:
	ConstPixelValueAdapter(const ImagePtr& image);
	virtual const Pixel	pixel(unsigned int x, unsigned int y) const;
};

template<typename Pixel>
ConstPixelValueAdapter<Pixel>::ConstPixelValueAdapter(const ImagePtr& image)
	: ConstImageAdapter<Pixel>(image->size()) {
	byteimage = dynamic_cast<Image<unsigned char> *>(&*image);
	shortimage = dynamic_cast<Image<unsigned short> *>(&*image);
	intimage = dynamic_cast<Image<unsigned int> *>(&*image);
	longimage = dynamic_cast<Image<unsigned long> *>(&*image);
	floatimage = dynamic_cast<Image<float> *>(&*image);
	doubleimage = dynamic_cast<Image<double> *>(&*image);
	if ((NULL == byteimage) &&
	    (NULL == shortimage) &&
	    (NULL == intimage) &&
	    (NULL == longimage) &&
	    (NULL == floatimage) &&
	    (NULL == doubleimage)) {
		throw std::runtime_error("pixel type not primitive");
	}
}

template <typename Pixel>
const Pixel	ConstPixelValueAdapter<Pixel>::pixel(unsigned int x, unsigned int y) const {
	if (byteimage) {   return byteimage->pixelvalue<Pixel>(x, y);   }
	if (shortimage) {  return shortimage->pixelvalue<Pixel>(x, y);  }
	if (intimage) {    return intimage->pixelvalue<Pixel>(x, y);    }
	if (longimage) {   return longimage->pixelvalue<Pixel>(x, y);   }
	if (floatimage) {  return floatimage->pixelvalue<Pixel>(x, y);  }
	if (doubleimage) { return doubleimage->pixelvalue<Pixel>(x, y); }
	if (std::numeric_limits<Pixel>::has_quiet_NaN) {
		return std::numeric_limits<Pixel>::quiet_NaN();
	}
	throw std::runtime_error("NaN not available");
}

template <typename Pixel>
class PixelValueAdapter : public ImageAdapter<Pixel> {
	const Image<unsigned char>	*byteimage;
	const Image<unsigned short>	*shortimage;
	const Image<unsigned int>	*intimage;
	const Image<unsigned long>	*longimage;
	const Image<float>		*floatimage;
	const Image<double>		*doubleimage;
public:
	PixelValueAdapter(ImagePtr& image);
	virtual Pixel	pixel(unsigned int x, unsigned int y);
};

template<typename Pixel>
PixelValueAdapter<Pixel>::PixelValueAdapter(ImagePtr& image) :
	ImageAdapter<Pixel>(image->size()) {
	byteimage = dynamic_cast<Image<unsigned char> *>(&*image);
	shortimage = dynamic_cast<Image<unsigned short> *>(&*image);
	intimage = dynamic_cast<Image<unsigned int> *>(&*image);
	longimage = dynamic_cast<Image<unsigned long> *>(&*image);
	floatimage = dynamic_cast<Image<float> *>(&*image);
	doubleimage = dynamic_cast<Image<double> *>(&*image);
	if ((NULL == byteimage) &&
	    (NULL == shortimage) &&
	    (NULL == intimage) &&
	    (NULL == longimage) &&
	    (NULL == floatimage) &&
	    (NULL == doubleimage)) {
		throw std::runtime_error("pixel type not primitive");
	}
}

template<typename Pixel>
Pixel	PixelValueAdapter<Pixel>::pixel(unsigned int x, unsigned int y) {
        if (byteimage) {   return byteimage->pixelvalue<Pixel>(x, y);   }
        if (shortimage) {  return shortimage->pixelvalue<Pixel>(x, y);  }
        if (intimage) {    return intimage->pixelvalue<Pixel>(x, y);    }
        if (longimage) {   return longimage->pixelvalue<Pixel>(x, y);   }
        if (floatimage) {  return floatimage->pixelvalue<Pixel>(x, y);  }
        if (doubleimage) { return doubleimage->pixelvalue<Pixel>(x, y); }
        if (std::numeric_limits<Pixel>::has_quiet_NaN) {
                return std::numeric_limits<Pixel>::quiet_NaN();
        }
        throw std::runtime_error("NaN not available");
}

//////////////////////////////////////////////////////////////////////
// RGB Adapter
//////////////////////////////////////////////////////////////////////
template<typename T>
class RGBAdapter : public ConstImageAdapter<RGB<double> > {
	const ConstImageAdapter<RGB<T> >&	image;
public:
	RGBAdapter(const ConstImageAdapter<RGB<T> >& image);
	const RGB<double>	pixel(unsigned int x, unsigned int y) const;
};

template<typename T>
RGBAdapter<T>::RGBAdapter(const ConstImageAdapter<RGB<T> >& _image)
	: ConstImageAdapter<RGB<double> >(_image.getSize()), image(_image) {
}

template<typename T>
const RGB<double>	RGBAdapter<T>::pixel(unsigned int x, unsigned int y) const {
	return RGB<double>(image.pixel(x, y));
}

//////////////////////////////////////////////////////////////////////
// Color adaapters
//////////////////////////////////////////////////////////////////////
template<typename T>
class ColorAdapter : public ConstImageAdapter<T> {
protected:
	const ConstImageAdapter<RGB<T> >&	_image;
public:
	ColorAdapter(const ConstImageAdapter<RGB<T> >& image)
		: ConstImageAdapter<T>(image.getSize()), _image(image) { }
	virtual const T	pixel(unsigned int x, unsigned int y) {
		T	v = _image.pixel(x, y).luminance();
		return v;
	}
};

template<typename T>
class ColorRedAdapter : public ColorAdapter<T> {
public:
	using ColorAdapter<T>::_image;
	ColorRedAdapter(const ConstImageAdapter<RGB<T> >& image)
		: ColorAdapter<T>(image) { }
	virtual const T	pixel(unsigned int x, unsigned int y) const {
		return _image.pixel(x, y).R;
	}
};

template<typename T>
class ColorGreenAdapter : public ColorAdapter<T> {
public:
	using ColorAdapter<T>::_image;
	ColorGreenAdapter(const ConstImageAdapter<RGB<T> >& image)
		: ColorAdapter<T>(image) { }
	virtual const T	pixel(unsigned int x, unsigned int y) const {
		return _image.pixel(x, y).G;
	}
};

template<typename T>
class ColorBlueAdapter : public ColorAdapter<T> {
public:
	using ColorAdapter<T>::_image;
	ColorBlueAdapter(const ConstImageAdapter<RGB<T> >& image)
		: ColorAdapter<T>(image) { }
	virtual const T	pixel(unsigned int x, unsigned int y) const {
		return _image.pixel(x, y).B;
	}
};

template<typename T>
class ColorMaxAdapter : public ColorAdapter<T> {
public:
	using ColorAdapter<T>::_image;
	ColorMaxAdapter(const ConstImageAdapter<RGB<T> >& image)
		: ColorAdapter<T>(image) { }
	virtual const T	pixel(unsigned int x, unsigned int y) const {
		return _image.pixel(x, y).max();
	}
};

template<typename T>
class ColorMinAdapter : public ColorAdapter<T> {
public:
	using ColorAdapter<T>::_image;
	ColorMinAdapter(const ConstImageAdapter<RGB<T> >& image)
		: ColorAdapter<T>(image) { }
	virtual const T	pixel(unsigned int x, unsigned int y) const {
		return _image.pixel(x, y).min();
	}
};

//////////////////////////////////////////////////////////////////////
// YUYV-Adapter
//////////////////////////////////////////////////////////////////////
template<typename T>
class YUYVAdapter : public ConstImageAdapter<RGB<T> > {
	const ConstImageAdapter<YUYV<T> >&	image;
public:
	YUYVAdapter(const ConstImageAdapter<YUYV<T> >& image);
	virtual const RGB<T>	pixel(unsigned int x, unsigned int y) const;
};

template<typename T>
YUYVAdapter<T>::YUYVAdapter(const ConstImageAdapter<YUYV<T> >& _image)
	: ConstImageAdapter<RGB<T> >(_image.getSize()), image(_image) {
	debug(LOG_DEBUG, DEBUG_LOG, 0, "YUYVAdapter of size %s constructed",
		this->getSize().toString().c_str());
}

template<typename T>
const	RGB<T>	YUYVAdapter<T>::pixel(unsigned int x, unsigned int y) const {
	// get the pixel pair
	unsigned int	pairx = x - (x % 2);
	YUYV<T>	yuyvpixels[2];
	yuyvpixels[0] = image.pixel(pairx    , y);
	yuyvpixels[1] = image.pixel(pairx + 1, y);

	// convert the pair to RGB
	RGB<T>	rgbpixels[2];
	convertPixelPair(rgbpixels, yuyvpixels);

#if 0
	debug(LOG_DEBUG, DEBUG_LOG, 0, "%4u,%4 = %3u,%3u -> %3u,%3u,%3u", x, y,
		yuyvpixels[x % 2].y, yuyvpixels[x % 2].uv,
		rgbpixels[x % 2].R, rgbpixels[x % 2].G, rgbpixels[x % 2].B);
#endif

	// extract the "right" RGB pixel
	return rgbpixels[x % 2];
}

//////////////////////////////////////////////////////////////////////
// Function adapter
//////////////////////////////////////////////////////////////////////
class FunctionAdapter : public ConstImageAdapter<double> {
	const ConstImageAdapter<double>&	image;
	double	(*f)(double);
public:
	FunctionAdapter(const ConstImageAdapter<double>& _image,
		double (*_f)(double))
		: ConstImageAdapter<double>(_image.getSize()),
		  image(_image), f(_f) {
		debug(LOG_DEBUG, DEBUG_LOG, 0, "creating function adapter");
	}
	virtual const double	pixel(unsigned int x, unsigned int y) const {
		return f(image.pixel(x,y));
	}
};

<<<<<<< HEAD
template<typename Pixel>
class MirrorAdapter : public ConstImageAdapter<Pixel> {
public:
	typedef enum { NONE, HORIZONTAL, VERTICAL, CENTRAL } symmetry;
private:
	const ConstImageAdapter<Pixel>&	image;
	symmetry	direction;
public:
	MirrorAdapter(const ConstImageAdapter<Pixel>& _image,
		const symmetry& _direction)
		: ConstImageAdapter<Pixel>(_image.getSize()), image(_image),
		  direction(_direction) {
	}
	virtual const Pixel	pixel(unsigned int x, unsigned int y) const {
		
		switch (direction) {
		NONE:
			break;
		HORIZONTAL:
			x = image.getSize().width() - x;
			break;
		CENTRAL:
			x = image.getSize().width() - x;
		VERTICAL:
			y = image.getSize().height() - y;
			break;
		}
		return image.pixel(x, y);
	}
};

/**
 * \brief Adapter to create a Bayer mosaic image from an RGB image
 */
template<typename Pixel>
class MosaicAdapter : public ConstImageAdapter<Pixel> {
	const ConstImageAdapter<RGB<Pixel> >&	image;
	MosaicType	mosaic;
public:
	MosaicAdapter(const ConstImageAdapter<RGB<Pixel> >& _image,
		const MosaicType& _mosaic);
	virtual const Pixel	pixel(unsigned int x, unsigned int y) const;
};

template<typename Pixel>
MosaicAdapter<Pixel>::MosaicAdapter(
	const ConstImageAdapter<RGB<Pixel> >& _image, const MosaicType& _mosaic)
	: ConstImageAdapter<Pixel>(_image.getSize()), image(_image),
	  mosaic(_mosaic) {
}

template<typename Pixel>
const Pixel	MosaicAdapter<Pixel>::pixel(unsigned int x, unsigned int y) const {
	if (mosaic.isR(x, y)) {
		return image.pixel(x, y).R;
	}
	if (mosaic.isG(x, y)) {
		return image.pixel(x, y).G;
	}
	if (mosaic.isB(x, y)) {
		return image.pixel(x, y).B;
	}
}

=======
//////////////////////////////////////////////////////////////////////
// Functor adapter
//////////////////////////////////////////////////////////////////////
template<typename Functor>
class FunctorAdapter : public ConstImageAdapter<double> {
	const ConstImageAdapter<double>&	image;
	Functor	f;
public:
	FunctorAdapter(const ConstImageAdapter<double>& _image,
		const Functor& _f)
		: ConstImageAdapter<double>(_image.getSize()),
		  image(_image), f(_f) {
		debug(LOG_DEBUG, DEBUG_LOG, 0, "creating functor adapter");
	}
	virtual const double	pixel(unsigned int x, unsigned int y) const {
		return f(image.pixel(x,y));
	}
};

//////////////////////////////////////////////////////////////////////
// Window scaling adapter
//////////////////////////////////////////////////////////////////////
/**
 * \brief Quick and dirty adapter to extract a subrectangle and change scale
 *
 * This adapter does not attempt to interpolate pixels, it just computs
 * the coordinates and rounds them down
 */
template<typename Pixel>
class WindowScalingAdapter : public ConstImageAdapter<Pixel> {
	const ConstImageAdapter<Pixel>&	_image;
	ImageRectangle	_source;
	double	xscaling;
	double	yscaling;
public:
	WindowScalingAdapter(const ConstImageAdapter<Pixel>& image,
		const ImageRectangle& source, const ImageSize& target)
		: ConstImageAdapter<Pixel>(target), _image(image),
		  _source(source) {
		xscaling = _source.size().width() / (double)target.width();
		yscaling = _source.size().height() / (double)target.height();
debug(LOG_DEBUG, DEBUG_LOG, 0, "xscaling = %f, yscaling = %f", xscaling, yscaling);
	}
	virtual const Pixel	pixel(unsigned int x, unsigned int y) const {
		unsigned int	xx = trunc(_source.origin().x() + xscaling * x);
		unsigned int	yy = trunc(_source.origin().y() + yscaling * y);
		return _image.pixel(xx, yy);
	}
};
>>>>>>> 4838dba8

} // namespace image
} // namespace astro


#endif /* _AstroAdapter_h */<|MERGE_RESOLUTION|>--- conflicted
+++ resolved
@@ -812,7 +812,9 @@
 	}
 };
 
-<<<<<<< HEAD
+/**
+ * \brief Adapter to perform a mirror image
+ */
 template<typename Pixel>
 class MirrorAdapter : public ConstImageAdapter<Pixel> {
 public:
@@ -877,7 +879,6 @@
 	}
 }
 
-=======
 //////////////////////////////////////////////////////////////////////
 // Functor adapter
 //////////////////////////////////////////////////////////////////////
@@ -927,7 +928,6 @@
 		return _image.pixel(xx, yy);
 	}
 };
->>>>>>> 4838dba8
 
 } // namespace image
 } // namespace astro
