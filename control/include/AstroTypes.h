/*
 * AstroTypes.h -- some commonly used types, but not any types special to images
 *
 * (c) 2013 Prof Dr Andreas Mueller, Hochschule Rapperswil
 */
#ifndef _AstroTypes_h
#define _AstroTypes_h

#include <AstroImage.h>
#include <iostream>

using namespace astro::image;

/**
<<<<<<< HEAD
 * \brief Astro library namespace
 *
 * All standalone classes are in this namespace. Only the CORBA related
 * classes are in the separate namespace Astro.
=======
 * \brief The astro namespace is used for all classes of the astro library
 *
 * A client of the CORBA server does not use these classes, but uses the
 * interfaces defined in the IDL instead. Those interfaces are all in the
 * the namespace Astro (capital A).
 *
 * Some of the definitions in the Astro namespace have corresponding
 * definitions in the astro namespace, although with slight modifications
 * e.g. to handle access restrictions or type restrictions. There is 
 * a set of conversion functions to bridge the gap between the two
 * namespaces.
>>>>>>> 9d2a09df
 */
namespace astro {

/**
 * \brief Point with noninteger coordinates
 *
 * Such points are needed when registering images.
 */

class Point {
	double	_x;
	double	_y;
public:
	Point() : _x(0), _y(0) { }
	Point(double x, double y) : _x(x), _y(y) { }
	Point(const astro::image::ImagePoint& point)
		: _x(point.x()), _y(point.y()) {}
	double	x() const { return _x; }
	double	y() const { return _y; }
	void	setX(double x) { _x = x; }
	void	setY(double y) { _y = y; }
	Point	operator+(const Point& other) const;
	Point	operator-(const Point& other) const;
	Point	operator-() const;
	Point	operator*(double l) const;
	friend Point	operator*(double l, const Point& other);
	std::string	toString() const;
	bool	operator==(const Point& other) const;
	bool	operator!=(const Point& other) const;
	operator double() const;
};
Point	operator*(double l, const Point& other);

std::ostream&	operator<<(std::ostream& out, const Point& other);
std::istream&	operator>>(std::istream& in, Point& other);

} // namespace astro

#endif /* _AstroTypes_h */<|MERGE_RESOLUTION|>--- conflicted
+++ resolved
@@ -12,12 +12,6 @@
 using namespace astro::image;
 
 /**
-<<<<<<< HEAD
- * \brief Astro library namespace
- *
- * All standalone classes are in this namespace. Only the CORBA related
- * classes are in the separate namespace Astro.
-=======
  * \brief The astro namespace is used for all classes of the astro library
  *
  * A client of the CORBA server does not use these classes, but uses the
@@ -29,7 +23,6 @@
  * e.g. to handle access restrictions or type restrictions. There is 
  * a set of conversion functions to bridge the gap between the two
  * namespaces.
->>>>>>> 9d2a09df
  */
 namespace astro {
 
