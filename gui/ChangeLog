ChangeLog for the Qt GUI to Astrophotography

<<<<<<< HEAD
20200108:
	* fix bad demangle_cstr calls
=======
20201227:
	* trying to find out why the client crashes if the daemon is not
	  running but the service has been advertised via zeroconf
>>>>>>> c537a908

20200824:
	* make sure image resizing still works if the image dimensions are
	  no longer divisible by a high power of 2

20200822:
	* add quality to ccdwidgetcontroller

20200821:
	* switch to StarTile in StarChartWidget

20200820:
	* portability in HeartBeat.cpp

20200819:
	* add CallbackIdentity mixin class
	* turn callback classes into QObjects and use messages instead
	  of method calls to references (which run the danger of the
	  instance going away and the call crashing the system)

20200802:
	* convert filterwheel to use callbacks
	* Add heartbeat lost logic to the HeartBeat class
	* decouple timer changes for QTimer in systeminfowidget
	* add dead-logic to the HeartWidget
	* add signals for reconnecting for other widgets 
	* add global SystemInfoWidget for registration of heartbeat clients

20200801:
	* add HeartWidget
	* add callback to ccdcontrollerwidget (uncommented the update worker
	  thread too, everything still seems to work)

2020731:
	* make sure connection is established right at the beginning
	* fix typos
	* fix a bug of callbacks not being correctly unregistered in
	  coolercontrollerwidget and mountcontrollerwidget
	* add process size display

2020717:
	* fixing grid display in the StarChartWidget
	* add planet display in the StarChartWidget
	* separate the PlanetDrawing from the SkyDrawing so that it can be used
	  in the StarChartWidget
	* add constellation lines to StarChartWidget
	* add wide resolution to the finder chart
	* add configurable limit magnitude to StarChartWidget
	* background and border for the deep sky object labels

20200710:
	* migrate to Qt5.15
	* portability fixes

20200206:
	* added callback to coolercontrollerwidget
	* add CoolerCallbackI.cpp
	* remove coolerupdatework.cpp

20200205:
	* converted guideportcontrollerwidget to using callbacks

20200203:
	* convert the mountcontroller widget from polling to callbacks

20200130:
	* add system info widget
	* integrate systeminfo widget into main window

20200129:
	* remove selection of device in device controllers that cannot have
	  multiple devices: mount, adaptiveoptics, guideport
	* remove dependency on GuiderDescriptor classes

20200128:
	* use RoundingSpinBox in coolercontrollerwidget
	* add RoundingSpinBox widget

20200127:
	* fix an update bug in coolercontrollerwidget (still not quite
	  sattisfying)
	* add SAO catalog to the CatalogDialog
	* add selection of horizon files to the SkyDisplayWidget
	* add local and remote configuration variables interface
	* rebuild the configuration interface for the main gui

20200126:
	* add new class configurationwidget
	* add new application astroconfig

20200121:
	* fix bug: guiding interval not read from server
	* more usage of auto types

20200116:
	* eliminate SimpleImage
	* make window radius increment in steps of 10 instead of exponentially
	* use Image2Pixmap in MonitorImage
	* calibration calculator gets guide rate from mount

20200114:
	* add display of Sun and Moon to SkyDisplayWidget

20200102:
	* add Horizon to SkyDrawing and SkyDisplayWidget classes

20191227:
	* add dew heater stuff

20191226:
	* fix border of takeimagewindow
	* synchronize gain settings across different instances of the
	  ccdcontrollerwidet
	* fix bug in date display in astrobrowser

20191223:
	* fix qVariantFromValue deprecation in snowlife.cpp
	* fix background color for skydisplaywidget
	* fix bug of configuration dialog not being able to be reopened
	* add Qt5.14

20190922:
	* add Qt5.13

20190914:
	* add target marker display to SkyChartWidget
	* add target forwarding to mountcontrollerwidet
	* remove some warnings
	* fix bug in target drawing
	* fix seg fault in SkyDrawing (caused by constellation labels)
	* fix bug in SkyDisplayWidget where pointer tracking has to
	  take the rotation into account

20190913:
	* add Button for time offset to SkyDisplayWidget
	* create RotateButton and OffsetButton classes to display current
	  values

20190911:
	* add a rotation dial to SkyDisplayWidget
	* add rotation to SkyDrawing
	* fix MilkyWay outlines for certain angles

20190909:
	* fix a bug in the milkyway drawing code
	* add constellation labels
	* reimplement constellation drawing
	* fix display of milkyway
	* add pole letter display

20190908:
	* add configurable labels to astrosky
	* add --verbose to astrosky
	* fix --help option in astrosky
	* draw MilkyWay in the SkyDrawing class

20190904:
	* add tooltips (don't work when generated from QtCreator)
	* fix orientation of CalibrationDisplay
	* add Labels to guiderbuttons

20190903:
	* better buttons in calculator dialog
	* add dec rate spinbox in CalibrationCalculatorDialog
	* make scales of both axes equal in ClibrationDisplayWidget
	* fix initialization of west button in calibrationcalculator
	* allow to open configuration directly from message box warning
	  about time descrepancy
	* make sure only one configuration or events window can be created
	  from the main window

20190902:
	* fix center computation for crosshairs

20190823:
	* improve structure of textChanged in catalogdialog.cpp
	* fix textChanged in catalogdialog.cpp

20190822:
	* fix data types for deep sky object catalogs
	* fix bug that displayed objects from the other side of the
	  celestial sphere in the StarChartWidget
	* add flip-option to the StarChartWidget

20190624:
	* add openmp to compilation

20160727:
	* project started<|MERGE_RESOLUTION|>--- conflicted
+++ resolved
@@ -1,13 +1,11 @@
 ChangeLog for the Qt GUI to Astrophotography
 
-<<<<<<< HEAD
 20200108:
 	* fix bad demangle_cstr calls
-=======
+
 20201227:
 	* trying to find out why the client crashes if the daemon is not
 	  running but the service has been advertised via zeroconf
->>>>>>> c537a908
 
 20200824:
 	* make sure image resizing still works if the image dimensions are
