/*
 * imagedisplayidget.h -- display a FITS image
 *
 * (c) 2016 Prof Dr Andreas Müller, Hochschule Rapperswil
 */
#ifndef IMAGEDISPLAYWIDGET_H
#define IMAGEDISPLAYWIDGET_H

#include <QWidget>
#include <AstroImage.h>
#include <Image2Pixmap.h>
#include <AutoGain.h>
#include <QRubberBand>
#include <SelectableImage.h>

namespace snowgui {

namespace Ui {
	class imagedisplaywidget;
}

/**
 * \brief common image display widget
 *
 * This widget includes controls to change brightness and contrast, and
 * displays a statistics and metadata information about the image
 */
class imagedisplaywidget : public QWidget {
	Q_OBJECT

	// the current image, may be null if no image has been set yet
	astro::image::ImagePtr		_image;
	// the subframe select. This always reflects the current setting
	// of the subframe controls.
	astro::image::ImageRectangle	_rectangle;
	// the converter to convert images into pixmaps
	snowgui::Image2Pixmap		image2pixmap;
	// the enhanced QLabel that can perform a rubberband selection
	// of a subrectangle. This is mainly needed beause we have to
	// later be able to compute the coordinates based on the actual
	// image displayed
	snowgui::SelectableImage	*selectable;
	// whether or not to debayer, and what bayer pattern to use
	astro::image::MosaicType	_bayer_mosaic;
	// whether or not to show crosshairs
	bool	_crosshairs;
public:
	explicit imagedisplaywidget(QWidget *parent = 0);
	~imagedisplaywidget();

	// give the widget an image to display
	void	setImage(astro::image::ImagePtr image);

	// control whether the settings are visibale
	bool	settingsIsVisible();
	void	setSettingsVisible(bool);

	// the gain/scale/subframe settings can individually be made visible
	bool	gainIsVisible();
	bool	scaleIsVisible();
	bool	subframeIsVisible();
<<<<<<< HEAD
=======
	bool	infoIsVisible();
>>>>>>> e0e35b1b

	bool	crosshairs();
	void	crosshairs(bool);

	// control whether the image information at the bottom is visible
	// The next methods are for controlling the subrectangle display
	// A subrectangle can be selected even if the subframe controls
	// are not displayed
	astro::image::ImageRectangle	imageRectangle();
	void	setImageRectangle(const astro::image::ImageRectangle&);
	void	setImageRectangle(const QRect&);

	bool	imageRectangleEnabled();
	void	setImageRectangleEnabled(bool);

	// whether or not to accept point or rectangle selections
	bool	rectangleSelectionEnabled();
	void	setRectangleSelectionEnabled(bool);
	bool	pointSelectionEnabled();
	void	setPointSelectionEnabled(bool);

	// whether or not to debayer
	void	bayer_mosaic(astro::image::MosaicType m);
	astro::image::MosaicType	bayer_mosaic() const;

private:
	Ui::imagedisplaywidget *ui;

	// the display... methods ensure consistency of GUI elements with
	// internal state. So if a change in a GUI control requires other
	// GUI controls to be changed as well, the display method does
	// it, and it returns the new setting. The return value can then
	// be used to also modify the image display, if needd.
	double	displayGainSetting();
	double	displayBrightnessSetting();
	int	displayScaleSetting();
	ImageRectangle	displayWidthSetting();
	ImageRectangle	displayHeightSetting();
	ImageRectangle	displayXSetting();
	ImageRectangle	displayYSetting();
	void	displayAutoGain(const AutoGain& autogain);
	void	displayRectangle(const astro::image::ImageRectangle& rectangle);

	// conversion functions for the image coordinate system
	astro::image::ImagePoint	convertPoint(int x, int y);

	// some methods to better structure the processing when a new image
	// comes in
	void	processNewImageInfo(astro::image::ImagePtr image);
	void	processNewImageRectangle(astro::image::ImagePtr image);
	void	processDisplayImage(astro::image::ImagePtr image);
signals:
	void	imageUpdated();
	void	rectangleSelected(astro::image::ImageRectangle);
	void	pointSelected(astro::image::ImagePoint);
	void	offerImage(astro::image::ImagePtr, std::string);

public slots:
	void	processNewImage();
	void	processNewSettings();
	void	imageSettingsChanged();
	void	selectRectangle(QRect);
	void	selectPoint(QPoint);
	void	receiveImage(astro::image::ImagePtr);
	void	bayerChanged(int);
	void	crosshairsChanged(int);
	void	crosshairsCenter(astro::image::ImagePoint);

	void	redScaleChanged(double);
	void	greenScaleChanged(double);
	void	blueScaleChanged(double);
	void	redOffsetChanged(double);
	void	greenOffsetChanged(double);
	void	blueOffsetChanged(double);

	void	setGainVisible(bool);
	void	toggleGainVisible();

	void	setScaleVisible(bool);
	void	toggleScaleVisible();

	void	setSubframeVisible(bool);
	void	toggleSubframeVisible();

<<<<<<< HEAD
=======
	void	setInfoVisible(bool);
	void	toggleInfoVisible();

>>>>>>> e0e35b1b
	void	setCrosshairsVisible(bool);
	void	toggleCrosshairsVisible();
	void	showContextMenu(const QPoint& point);
private:
	void	closeEvent(QCloseEvent *);
	void	changeEvent(QEvent *);
};

} // namespace snowgui

#endif // IMAGEDISPLAYWIDGET_H<|MERGE_RESOLUTION|>--- conflicted
+++ resolved
@@ -59,10 +59,7 @@
 	bool	gainIsVisible();
 	bool	scaleIsVisible();
 	bool	subframeIsVisible();
-<<<<<<< HEAD
-=======
 	bool	infoIsVisible();
->>>>>>> e0e35b1b
 
 	bool	crosshairs();
 	void	crosshairs(bool);
@@ -147,12 +144,9 @@
 	void	setSubframeVisible(bool);
 	void	toggleSubframeVisible();
 
-<<<<<<< HEAD
-=======
 	void	setInfoVisible(bool);
 	void	toggleInfoVisible();
 
->>>>>>> e0e35b1b
 	void	setCrosshairsVisible(bool);
 	void	toggleCrosshairsVisible();
 	void	showContextMenu(const QPoint& point);
